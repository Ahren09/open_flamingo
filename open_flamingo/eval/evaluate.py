--- conflicted
+++ resolved
@@ -10,13 +10,8 @@
 import more_itertools
 import numpy as np
 import torch
-<<<<<<< HEAD
 from tqdm import tqdm
 
-from coco_metric import compute_cider, postprocess_captioning_generation
-from eval_datasets import COCOFlickrDataset, VQADataset, ImageNetDataset
-from open_flamingo.eval.imagenet_utils import (
-=======
 from coco_metric import compute_cider, postprocess_captioning_generation
 from eval_datasets import CaptionDataset, VQADataset, ImageNetDataset
 from tqdm import tqdm
@@ -25,7 +20,8 @@
 from vqa_metric import compute_vqa_accuracy, postprocess_vqa_generation
 from open_flamingo.src.flamingo import Flamingo
 from imagenet_utils import (
->>>>>>> 026556bf
+from eval_datasets import COCOFlickrDataset, VQADataset, ImageNetDataset
+from open_flamingo.eval.imagenet_utils import (
     openai_imagenet_classnames,
     IMAGENET_1K_CLASS_ID_TO_LABEL,
     find_sub_list,
@@ -347,7 +343,6 @@
     return random_indices
 
 
-<<<<<<< HEAD
 def prepare_eval_samples_and_dataset(full_dataset, random_indices,
                                      query_set_size):
     # get in context samples
@@ -359,25 +354,6 @@
     return in_context_samples, eval_dataset
 
 
-def get_context_text(
-        get_prompt: Callable[[dict], str],
-        in_context_samples,
-        effective_num_shots,
-        num_shots,
-) -> str:
-    context_text = (
-        "".join([get_prompt(s) for s in in_context_samples])
-        if effective_num_shots > 0
-        else ""
-    )
-=======
-def get_query_set(train_dataset, query_set_size, seed):
-    np.random.seed(seed)
-    query_set = np.random.choice(len(train_dataset), query_set_size, replace=False)
-    return [train_dataset[i] for i in query_set]
-
->>>>>>> 026556bf
-
 def prepare_eval_samples(test_dataset, num_samples, seed):
     np.random.seed(seed)
     random_indices = np.random.choice(len(test_dataset), num_samples, replace=False)
@@ -388,21 +364,6 @@
     return [random.sample(query_set, num_samples) for _ in range(batch_size)]
 
 
-<<<<<<< HEAD
-def evaluate_coco_flickr(
-        eval_model,
-        batch_size,
-        image_dir_path,
-        annotations_json_path,
-        seed=42,
-        max_generation_length=20,
-        num_beams=3,
-        length_penalty=-2.0,
-        num_samples=5000,
-        query_set_size=2048,
-        num_shots=8,
-        is_flickr=False,
-=======
 def evaluate_captioning(
     args: argparse.Namespace,
     eval_model: eval_model.BaseEvalModel,
@@ -412,7 +373,6 @@
     length_penalty: float = -2.0,
     num_shots: int = 8,
     dataset_name: str = "coco",
->>>>>>> 026556bf
 ):
     """Evaluate a model on COCO dataset.
 
@@ -460,11 +420,6 @@
     )
 
     effective_num_shots = num_shots if num_shots > 0 else 2
-<<<<<<< HEAD
-    random_indices = get_random_indices(num_samples, query_set_size,
-                                        full_dataset, seed)
-=======
->>>>>>> 026556bf
 
     test_dataset = prepare_eval_samples(
         test_dataset,
@@ -476,17 +431,10 @@
 
     predictions = defaultdict()
 
-<<<<<<< HEAD
-    desc = "Running inference Flickr30" if is_flickr else "Running inference COCO"
-
-    for batch in more_itertools.chunked(tqdm(eval_dataset, desc=desc),
-                                        batch_size):
-=======
     for batch in more_itertools.chunked(
         tqdm(test_dataset, desc=f"Running inference {dataset_name.upper()}"),
         args.batch_size,
     ):
->>>>>>> 026556bf
         batch_demo_samples = sample_batch_demos_from_query_set(
             in_context_samples, effective_num_shots, len(batch)
         )
@@ -522,8 +470,7 @@
         )
 
         new_predictions = [
-            postprocess_captioning_generation(out).replace('"', "") for out in
-            outputs
+            postprocess_captioning_generation(out).replace('"', "") for out in outputs
         ]
 
         for i, sample in enumerate(batch):
@@ -559,21 +506,6 @@
 
 
 def evaluate_vqa(
-<<<<<<< HEAD
-        eval_model,
-        batch_size,
-        image_dir_path,
-        questions_json_path,
-        annotations_json_path,
-        seed=42,
-        max_generation_length=5,
-        num_beams=3,
-        length_penalty=-2.0,
-        num_samples=5000,
-        query_set_size=2048,
-        num_shots=8,
-        vqa_dataset="vqa",
-=======
     args: argparse.Namespace,
     eval_model: eval_model.BaseEvalModel,
     seed: int = 42,
@@ -582,7 +514,6 @@
     length_penalty: float = -2.0,
     num_shots: int = 8,
     dataset_name: str = "vqav2",
->>>>>>> 026556bf
 ):
     """
     Evaluate a model on VQA datasets. Currently supports VQA v2.0.
@@ -624,24 +555,12 @@
         is_train=True,
     )
 
-<<<<<<< HEAD
-    effective_num_shots = num_shots if num_shots > 0 else 2
-
-    if num_samples + effective_num_shots > len(full_dataset):
-        raise ValueError(
-            f"num_samples + num_shots must be less than or equal to {len(full_dataset)}"
-        )
-
-    random_indices = get_random_indices(num_samples, query_set_size,
-                                        full_dataset, seed)
-=======
     test_dataset = VQADataset(
         image_dir_path=test_image_dir_path,
         question_path=test_questions_json_path,
         annotations_path=test_annotations_json_path,
         is_train=False,
     )
->>>>>>> 026556bf
 
     effective_num_shots = num_shots if num_shots > 0 else 2
 
@@ -655,12 +574,8 @@
     predictions = []
 
     for batch in more_itertools.chunked(
-<<<<<<< HEAD
-            tqdm(eval_dataset, desc="Running inference"), batch_size
-=======
         tqdm(test_dataset, desc=f"Running inference {dataset_name.upper()}"),
         args.batch_size,
->>>>>>> 026556bf
     ):
         batch_demo_samples = sample_batch_demos_from_query_set(
             in_context_samples, effective_num_shots, len(batch)
@@ -735,18 +650,6 @@
     return acc
 
 
-<<<<<<< HEAD
-def find_sub_list(sl, l):
-    results = []
-    sll = len(sl)
-    for ind in (i for i, e in enumerate(l) if e == sl[0]):
-        if l[ind: ind + sll] == sl:
-            results.append(ind + sll - 1)
-    return results
-
-
-=======
->>>>>>> 026556bf
 def evaluate_imagenet(
         eval_model,
         batch_size: int,
@@ -759,13 +662,8 @@
     Evaluate a model on ImageNet dataset.
 
     Args:
-<<<<<<< HEAD
-        eval_model (eval_model.EvalModel): model to evaluate
-        batch_size (int): sample size
-=======
         eval_model (eval_model.BaseEvalModel): model to evaluate
         batch_size (int): batch size
->>>>>>> 026556bf
         imagenet_root (str): path to imagenet root for the specified split.
         seed (int, optional): random seed. Defaults to 42.
         num_samples (int, optional): number of samples to evaluate on. Defaults to 5000 samples.
@@ -830,7 +728,6 @@
         model._encode_vision_x(vision_x.cuda())
 
 
-<<<<<<< HEAD
         # Cache the context text: tokenize context and prompt,
         # e.g. '<context> a picture of a '
         ctx_and_prompt_tokenized = tokenizer(
@@ -906,33 +803,6 @@
             logits = torch.concat(elementwise_logits, 1)
             probs = torch.softmax(logits, dim=-1).detach()
 
-=======
-        # TODO(jpgard): cache the context text here, and compute the outputs
-        #  one token at a time by using Flamingo.forward() with
-        #  past_key_values and use_cache parameters.
-
-        overall_probs = []
-        for imagenet_class_name in tqdm(openai_imagenet_classnames):
-            target_text = f"{prompt_text} {imagenet_class_name}"
-            prompt_tokens = (
-                tokenizer(prompt_text, add_special_tokens=False, return_tensors="np")[
-                    "input_ids"
-                ]
-                .ravel()
-                .tolist()
-            )
-
-            lang_x = tokenizer([context_text + target_text], return_tensors="pt")
-
-            outputs = model(
-                vision_x=None,
-                lang_x=lang_x["input_ids"].cuda(),
-                attention_mask=lang_x["attention_mask"].cuda(),
-                clear_conditioned_layers=False,
-                use_cached_vision_x=True,
-            )
-            probs = torch.softmax(outputs.logits, dim=-1).detach()
->>>>>>> 026556bf
             # collect the probability of the generated token -- probability
             # at index 0 corresponds to the token at index 1.
             probs = probs[:, :-1, :]  # shape [B, classname_tokens, vocab_size]
